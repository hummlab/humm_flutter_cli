name: humm
description: Humm cli package
version: 1.0.1+2
publish_to: none

environment:
  sdk: ">=3.0.0 <4.0.0"

dependencies:
  args: 2.6.0
  cli_completion: 0.5.0
  mason_logger: 0.2.5
  pub_updater: 0.5.0
  http: 1.2.2
<<<<<<< HEAD
  io: 1.0.3
  path: 1.9.1
=======
  io: 1.0.5
  path: 1.8.2
>>>>>>> 2ce16060

dev_dependencies:
  build_runner: 2.4.9
  build_verify: 3.1.0
  build_version: 2.1.1
  mocktail: 1.0.0
  test: 1.25.14
  very_good_analysis: 7.0.0
  mockito: 5.4.4



executables:
  humm:<|MERGE_RESOLUTION|>--- conflicted
+++ resolved
@@ -12,13 +12,8 @@
   mason_logger: 0.2.5
   pub_updater: 0.5.0
   http: 1.2.2
-<<<<<<< HEAD
-  io: 1.0.3
+  io: 1.0.5
   path: 1.9.1
-=======
-  io: 1.0.5
-  path: 1.8.2
->>>>>>> 2ce16060
 
 dev_dependencies:
   build_runner: 2.4.9
