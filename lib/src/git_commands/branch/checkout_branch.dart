import 'dart:io';

/// Switches to the specified Git branch.
///
/// This function first checks if the specified branch exists in the repository.
/// If the branch exists, it switches to it using `git checkout`. If the branch
/// does not exist, an error message is printed and the program exits with a non-zero status.
///
/// Example usage:
/// ```dart
/// await checkoutToBranch('feature/new-feature');
/// ```
Future<void> checkoutToBranch(String branch) async {
  // Get the list of all branches (local and remote)
  final ProcessResult branchListResult = await Process.run(
    'git',
    <String>['branch', '-a'],
  );

  // If the branch list command fails, print the error and exit
  if (branchListResult.exitCode != 0) {
    stdout.writeln(branchListResult.stderr);
    exit(1);
  }

  // Extract the branch names from the command output
  final List<String> branches = (branchListResult.stdout as String)
      .split('\n')
<<<<<<< HEAD
      .map((String branch) => branch.replaceAll('*', '').trim())
      .toList();
=======
      .map((branch) => branch.replaceAll('*', '').trim())
      .toList();
  bool isLocal = branches.contains(branch);
>>>>>>> 8a5b1660

  String remoteBranch = 'remotes/origin/$branch';
  bool isRemote = branches.contains(remoteBranch);

  if (!isLocal && isRemote) {
    stdout.writeln('Branch $branch is remote. Fetching...');

    final ProcessResult trackBranchResult = await Process.run(
      'git',
      ['checkout', '-b', branch, '--track', remoteBranch],
    );

    if (trackBranchResult.exitCode != 0) {
      stdout.writeln(
          'Error during checkouting to $branch: ${trackBranchResult.stderr}');
      exit(1);
    } else {
      stdout.writeln('Checkouted to branch $branch.');
      return;
    }
  }

  if (!isLocal && !isRemote) {
    stdout.writeln('Branch $branch do not exist.');
    exit(1);
  }

  // Get the name of the current branch
  final ProcessResult branchResult = await Process.run(
    'git',
    <String>['branch', '--show-current'],
  );

  // If the branch check command fails, print the error and exit
  if (branchResult.exitCode != 0) {
    stdout.writeln(branchResult.stderr);
    exit(1);
  }

  final String currentBranch = (branchResult.stdout as String).trim();

  // Switch to the specified branch if not already on it
  if (currentBranch != branch) {
    final ProcessResult switchResult = await Process.run(
      'git',
      <String>['checkout', branch],
    );

    // If switching branches fails, print the error and exit
    if (switchResult.exitCode != 0) {
      stdout.writeln(switchResult.stderr);
      exit(1);
    } else {
      stdout.writeln('Switched to $branch branch.');
    }
  } else {
    stdout.writeln('Already on $branch branch.');
  }
}<|MERGE_RESOLUTION|>--- conflicted
+++ resolved
@@ -26,14 +26,9 @@
   // Extract the branch names from the command output
   final List<String> branches = (branchListResult.stdout as String)
       .split('\n')
-<<<<<<< HEAD
       .map((String branch) => branch.replaceAll('*', '').trim())
       .toList();
-=======
-      .map((branch) => branch.replaceAll('*', '').trim())
-      .toList();
   bool isLocal = branches.contains(branch);
->>>>>>> 8a5b1660
 
   String remoteBranch = 'remotes/origin/$branch';
   bool isRemote = branches.contains(remoteBranch);
